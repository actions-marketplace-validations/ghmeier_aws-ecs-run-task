--- conflicted
+++ resolved
@@ -19,14 +19,10 @@
     task-defintion: server_backend_task_def
     subnets: sb-123123
     security-groups: sg-1231231
+    assign-public-ip: DISABLED
     container-override: server
-<<<<<<< HEAD
-    assign-public-ip: DISABLED
-    container-command: sh
-=======
     container-command: |
         sh
->>>>>>> 0fccd167
         -c
         cd database && python migrate.py
 ```
